import os
os.environ['LK_NUM_PROCS'] = '12,2'

import luigi
import numba
from lenskit.util import log_to_stderr

from automation.msd_dataset import *


def main():
<<<<<<< HEAD
    # log_to_stderr()
    # os.environ['LK_NUM_PROCS'] = '10'

    msd_dataset = MsdDataset(n_users=10_000)
    # msd_dataset = MsdDataset(n_users=0)
=======
    log_to_stderr()

    # msd_dataset = MsdDataset(n_users=10_000)
    msd_dataset = MsdDataset(n_users=0)
    n_factors_values = list(range(50, 300, 20)) + [500,]
    # n_factors_values = list(range(30, 140, 10))
>>>>>>> 2e3e7074
    n_factors_values = [30, 60, 100, 150, 200, 300, 400, 500, 1_000]
    regularization_values = [.01, .02, .03, .04, .05, .1, .3, .5, .7, 1, 5]
    n_recommendations = [10, 30, 50, 100, 200, 500, 1_000]

    n_factors_values = [400, 500, 1_000]
    regularization_values = [ .05, .1, .3]
    

    tasks = [
        DatasetInfo(dataset=msd_dataset),
        PlotUserVolumeHistogram(dataset=msd_dataset),
        PlotUsersDiversitiesHistogram(dataset=msd_dataset),
        PlotTagsDiversitiesHistogram(dataset=msd_dataset),
        BuildDatasetGraph(dataset=msd_dataset),
        TrainTestInfo(dataset=msd_dataset),
    ]
    tasks += [
        # PlotDiversityVsRecommendationVolume(dataset=msd_dataset, n_recommendations_values=n_recommendations),
        PlotDiversityVsLatentFactors(dataset=msd_dataset, n_factors_values=n_factors_values),
        # PlotDiversityIncreaseVsLatentFactors(dataset=msd_dataset, n_factors_values=n_factors_values),
        # TuneModelHyperparameters(dataset=msd_dataset, model_n_factors_values=n_factors_values, model_regularization_values=regularization_values),
        # PlotDiversityVsRegularization(dataset=msd_dataset, model_n_factors=100, model_regularization_values=regularization_values),
        PlotModelTuning(dataset=msd_dataset, model_n_factors_values=n_factors_values, model_regularization_values=regularization_values),
        # PlotDiversityIncreaseVsRegularization(dataset=msd_dataset, model_n_factors=100, model_regularization_values=regularization_values),
    ]
    tasks += [PlotRecommendationsUsersDiversitiesHistogram(dataset=msd_dataset, model_n_factors=n) for n in n_factors_values]
    tasks += [PlotDiversitiesIncreaseHistogram(dataset=msd_dataset, model_n_factors=n) for n in n_factors_values]
    # tasks += [EvaluateModel(dataset=msd_dataset, model_n_factors=n, model_n_iterations=30) for n in n_factors_values]
    
    # tasks = [DeleteAllModelFigures(dataset=msd_dataset),]
    # tasks = [CollectAllModelFigures(dataset=msd_dataset),]

    luigi.build(tasks, local_scheduler=False, log_level='INFO', scheduler_host='127.0.0.1')


if __name__ == '__main__':
    main()<|MERGE_RESOLUTION|>--- conflicted
+++ resolved
@@ -9,20 +9,11 @@
 
 
 def main():
-<<<<<<< HEAD
     # log_to_stderr()
     # os.environ['LK_NUM_PROCS'] = '10'
 
     msd_dataset = MsdDataset(n_users=10_000)
     # msd_dataset = MsdDataset(n_users=0)
-=======
-    log_to_stderr()
-
-    # msd_dataset = MsdDataset(n_users=10_000)
-    msd_dataset = MsdDataset(n_users=0)
-    n_factors_values = list(range(50, 300, 20)) + [500,]
-    # n_factors_values = list(range(30, 140, 10))
->>>>>>> 2e3e7074
     n_factors_values = [30, 60, 100, 150, 200, 300, 400, 500, 1_000]
     regularization_values = [.01, .02, .03, .04, .05, .1, .3, .5, .7, 1, 5]
     n_recommendations = [10, 30, 50, 100, 200, 500, 1_000]
